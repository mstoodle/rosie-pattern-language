--- conflicted
+++ resolved
@@ -6,19 +6,13 @@
 ---- LICENSE: MIT License (https://opensource.org/licenses/mit-license.html)
 ---- AUTHOR: Jamie A. Jennings
 
-<<<<<<< HEAD
 local repl = {}
 
 local lapi = require "lapi"
 local common = require "common"
 local json = require "cjson"
 local list = require "list"
-=======
-lapi = require "lapi"
-common = require "common"
-json = require "cjson"
 local readline = require "readline"
->>>>>>> 47fe5797
 
 local repl_patterns = [==[
       rpl_expression = expression
@@ -211,12 +205,8 @@
 	 end -- switch on type of input received
       end
    end
-<<<<<<< HEAD
+   readline.add_history(s)
    repl.repl(en)
-=======
-   readline.add_history(s)
-   repl(en)
->>>>>>> 47fe5797
 end
 
 local help_text = [[
