--- conflicted
+++ resolved
@@ -171,12 +171,7 @@
    assert(result and result.test and result.test.text==" b")
    result = test_match("test", 'b', 1, TEST_ENGINE)
    --   assert(not result)
-<<<<<<< HEAD
-   -- boundary changed:
-   assert(result and result.test and result.test.text=="b")
-=======
    assert(result and result.test and result.test.text=="b") -- boundary change Saturday, April 23, 2016
->>>>>>> 3eae7093
 
    print("Testing (a)* b")
    compile.compile('test = (a)* b', TEST_ENGINE.env)
@@ -190,12 +185,7 @@
    assert(result and result.test and result.test.text==" b")
    result = test_match("test", 'b', 1, TEST_ENGINE)
    --   assert(not result)
-<<<<<<< HEAD
-   -- boundary changed:
-   assert(result and result.test and result.test.text=="b")
-=======
    assert(result and result.test and result.test.text=="b") -- boundary change Saturday, April 23, 2016
->>>>>>> 3eae7093
    
    print("Testing {(a)* b}")
    compile.compile('test = {(a)* b}', TEST_ENGINE.env)
