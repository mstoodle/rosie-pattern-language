## ----------------------------------------------------------------------------- ##
## Customizable options:

DESTDIR=/usr/local

## End of customizable options
## ----------------------------------------------------------------------------- ##

REPORTED_PLATFORM=$(shell (uname -o || uname -s) 2> /dev/null)
ifeq ($(REPORTED_PLATFORM), Darwin)
PLATFORM=macosx
else ifeq ($(REPORTED_PLATFORM), GNU/Linux)
PLATFORM=linux
else
PLATFORM=none
endif

PLATFORMS = linux macosx windows

<<<<<<< HEAD
=======
## submodule names
>>>>>>> 4ae6d681
ARGPARSE = argparse
LUA = lua
LPEG = rosie-lpeg
JSON = lua-cjson
READLINE = lua-readline

BUILD_ROOT = $(shell pwd)

# Install layout
#
# Almost everything gets copied to $(ROSIED): (e.g. /usr/local/lib/rosie)
#   $(ROSIED)/bin          arch-dependent binaries (e.g. lua, 
#   $(ROSIED)/lib          arch-dependent libraries (e.g. lpeg.so, *.luac)
#   $(ROSIED)/rpl          standard library (*.rpl)
#   $(ROSIED)/pkg          standard library compiled (*.rosie)
#   $(ROSIED)/doc          documentation (html format)
#   $(ROSIED)/extra        editor highlighting files, other things
#   $(ROSIED)/rosie.lua    loads rosie into Lua 5.3 as a lua package
#   $(ROSIED)/CHANGELOG    change log
#   $(ROSIED)/CONTRIBUTORS project contributors, acknowledgements
#   $(ROSIED)/LICENSE      license
#   $(ROSIED)/README       short text readme (e.g. where to open issues)
#   $(ROSIED)/VERSION      installed version
#
# Rosie executable is created by 'make install': $(DESTDIR)/bin/rosie
#
# Links into $(ROSIED)
#   $(ROSIE_ROOT)/rpl  --> $(ROSIED)/rpl
#   $(ROSIE_ROOT)/pkg  --> $(ROSIED)/pkg
#   $(ROSIE_DOC)/rosie --> $(ROSIED)/doc

ROSIED = $(DESTDIR)/lib/rosie
ROSIE_DOC = $(DESTDIR)/share/doc
ROSIE_ROOT = $(DESTDIR)/share/rosie

.PHONY: default
default: $(PLATFORM)

SUBMOD = submodules
ROSIEBIN = $(BUILD_ROOT)/bin/rosie
INSTALL_ROSIEBIN = $(DESTDIR)/bin/rosie

BUILD_LUA_PACKAGE = $(BUILD_ROOT)/rosie.lua
<<<<<<< HEAD

LUA_DIR = $(SUBMOD)/$(LUA)
LPEG_DIR = $(SUBMOD)/$(LPEG)
JSON_DIR = $(SUBMOD)/$(JSON)
READLINE_DIR = $(SUBMOD)/$(READLINE)
INSTALL_BIN_DIR = $(ROSIED)/bin
INSTALL_LIB_DIR = $(ROSIED)/lib
INSTALL_LUA_PACKAGE = $(ROSIED)/rosie.lua

## ----------------------------------------------------------------------------- ##

=======

ARGP_DIR = $(SUBMOD)/$(ARGPARSE)
LUA_DIR = $(SUBMOD)/$(LUA)
LPEG_DIR = $(SUBMOD)/$(LPEG)
JSON_DIR = $(SUBMOD)/$(JSON)
READLINE_DIR = $(SUBMOD)/$(READLINE)

INSTALL_BIN_DIR = $(ROSIED)/bin
INSTALL_LIB_DIR = $(ROSIED)/lib
INSTALL_LUA_PACKAGE = $(ROSIED)/rosie.lua

## ----------------------------------------------------------------------------- ##

>>>>>>> 4ae6d681
.PHONY: clean
clean:
	rm -rf bin/* lib/*
	-cd $(LUA_DIR) && make clean
	-cd $(LPEG_DIR)/src && make clean
	-cd $(JSON_DIR) && make clean
<<<<<<< HEAD
	-cd $(READLINE_DIR) && rm -f readline.so && rm -f src/lua_readline.o
=======
	-cd $(READLINE_DIR) && make clean
>>>>>>> 4ae6d681

.PHONY: none
none:
	@echo "Your platform was not recognized.  Please do 'make PLATFORM', where PLATFORM is one of these: $(PLATFORMS)"

## ----------------------------------------------------------------------------- ##

CJSON_MAKE_ARGS = LUA_VERSION=5.3 PREFIX=../lua 
CJSON_MAKE_ARGS += FPCONV_OBJS="g_fmt.o dtoa.o" CJSON_CFLAGS+=-fpic
CJSON_MAKE_ARGS += USE_INTERNAL_FPCONV=true CJSON_CFLAGS+=-DUSE_INTERNAL_FPCONV
CJSON_MAKE_ARGS += CJSON_CFLAGS+="-pthread -DMULTIPLE_THREADS"
CJSON_MAKE_ARGS += CJSON_LDFLAGS+=-pthread

# Sigh.  Once we get to Version 1.0 and we support Linux packages (like RPM), we won't need this test.
# Note that this test should ALWAYS pass on OS X, since it ships with readline.
.PHONY: readlinetest
readlinetest:
	@(bash -c 'printf "#include <stdio.h>\n#include <readline/readline.h>\nint main() { }\n"' | \
	           cc -std=gnu99 -lreadline -o /dev/null -xc -) && \
	   echo "READLINE TEST: libreadline and readline.h appear to be installed" || \
	   (echo "READLINE TEST: Missing readline library or readline.h" && \
	    echo "READLINE TEST: See https://github.com/jamiejennings/rosie-pattern-language#how-to-build-clone-the-repo-and-type-make" && \
	    /usr/bin/false)

.PHONY: macosx
macosx: PLATFORM=macosx
macosx: CC=cc
macosx: CJSON_MAKE_ARGS += CJSON_LDFLAGS="-bundle -undefined dynamic_lookup"
<<<<<<< HEAD
macosx: bin/lua lib/lpeg.so lib/cjson.so lib/readline.so compile sniff
=======
macosx: readlinetest bin/lua lib/lpeg.so lib/cjson.so lib/readline.so compile sniff
>>>>>>> 4ae6d681

.PHONY: linux
linux: PLATFORM=linux
linux: CC=gcc
linux: CJSON_MAKE_ARGS+=CJSON_CFLAGS+=-std=gnu99
linux: CJSON_MAKE_ARGS+=CJSON_LDFLAGS=-shared
<<<<<<< HEAD
linux: LINUX_CFLAGS=MYCFLAGS=-fPIC
=======
>>>>>>> 4ae6d681
linux: readlinetest bin/lua lib/lpeg.so lib/cjson.so lib/readline.so compile sniff

.PHONY: windows
windows:
	@echo Windows installation not yet supported.

<<<<<<< HEAD
submodules: submodules/argparse/src \
		submodules/lua/Makefile \
		submodules/lua-cjson/Makefile \
		submodules/rosie-lpeg/src/makefile \
		submodules/lua-readline/Makefile
=======
submodules = submodules/argparse/src/argparse.lua submodules/lua/Makefile submodules/lua-cjson/Makefile submodules/rosie-lpeg/src/makefile submodules/lua-readline/Makefile 
>>>>>>> 4ae6d681

$(submodules):
	git submodule init
	git submodule update

submodules/lua/include: $(submodules)
	cd $(LUA_DIR) && ln -sf src include

<<<<<<< HEAD
bin/luac bin/lua: submodules
=======
bin/luac bin/lua: $(submodules)
>>>>>>> 4ae6d681
	cd $(LUA_DIR) && $(MAKE) CC=$(CC) $(PLATFORM)
	mkdir -p bin
	cp $(LUA_DIR)/src/lua bin
	cp $(LUA_DIR)/src/luac bin

<<<<<<< HEAD
lib/lpeg.so: submodules submodules/lua/include
	cd $(LPEG_DIR)/src && $(MAKE) $(PLATFORM) CC=$(CC) LUADIR=../../lua
=======
lib/lpeg.so: $(submodules)
	cd $(LPEG_DIR)/src && $(MAKE) $(PLATFORM) CC=$(CC) LUADIR=../../lua/src
>>>>>>> 4ae6d681
	mkdir -p lib
	cp $(LPEG_DIR)/src/lpeg.so lib

lib/cjson.so: $(submodules)
	cd $(JSON_DIR) && $(MAKE) CC=$(CC) $(CJSON_MAKE_ARGS)
	mkdir -p lib
	cp $(JSON_DIR)/cjson.so lib

<<<<<<< HEAD

bin/argparse.luac: submodules/argparse/src/argparse.lua
	bin/luac -o $@ $<

lib/readline.so: submodules submodules/lua/include
=======
lib/readline.so: $(submodules) submodules/lua/include
>>>>>>> 4ae6d681
ifeq ($(PLATFORM),linux)
	cd $(READLINE_DIR) && $(MAKE) CC=$(CC) CFLAGS="-fPIC -O2 -I../lua/include"
else ifeq ($(PLATFORM),macosx)
	cd $(READLINE_DIR) && $(MAKE) USE_LIBEDIT=true LUA_INCLUDE_DIR=$(BUILD_ROOT)/submodules/lua/src CC=$(CC)
else
<<<<<<< HEAD
	@echo "Platform not linux or macosx.  Cannot build readline.so."
=======
>>>>>>> 4ae6d681
	false
endif
	mkdir -p lib
	cp $(READLINE_DIR)/readline.so lib

lib/argparse.luac: submodules/argparse/src/argparse.lua bin/luac
	bin/luac -o $@ submodules/argparse/src/argparse.lua

lib/%.luac: src/core/%.lua bin/luac
	bin/luac -o $@ $<

luaobjects := $(patsubst src/core/%.lua,lib/%.luac,$(wildcard src/core/*.lua)) lib/argparse.luac

.PHONY: compile
compile: $(luaobjects)

# The PHONY declaration below will force the creation of bin/rosie every time.  This is needed
# only because the user may move the working directory.  When that happens, the user should
# be able to run 'make' again to reconstruct a new bin/rosie script (which contains a
# reference to the working directory).
.PHONY: $(ROSIEBIN)
$(ROSIEBIN):
	@/usr/bin/env echo "Creating $(ROSIEBIN)"
	@/usr/bin/env echo "#!/usr/bin/env bash" > "$(ROSIEBIN)"
	@/usr/bin/env echo -n "exec $(BUILD_ROOT)/src/run-rosie $(BUILD_ROOT)" >> "$(ROSIEBIN)"
	@/usr/bin/env echo ' "$$@"' >> "$(ROSIEBIN)"
	@chmod 755 "$(ROSIEBIN)"
	@/usr/bin/env echo "Creating $(BUILD_LUA_PACKAGE)"
	@/usr/bin/env echo "local home =  \"$(BUILD_ROOT)\"" > "$(BUILD_LUA_PACKAGE)"
	@cat "$(BUILD_ROOT)/src/rosie-package-template.lua" >> "$(BUILD_LUA_PACKAGE)"

# See comment above re: ROSIEBIN
.PHONY: $(INSTALL_ROSIEBIN)
$(INSTALL_ROSIEBIN):
	@/usr/bin/env echo "Creating $(INSTALL_ROSIEBIN)"
	mkdir -p `dirname "$(INSTALL_ROSIEBIN)"` "$(ROSIED)"/{bin,src}
	@/usr/bin/env echo "#!/usr/bin/env bash" > "$(INSTALL_ROSIEBIN)"
	@/usr/bin/env echo -n "exec $(ROSIED)/src/run-rosie $(ROSIED)" >> "$(INSTALL_ROSIEBIN)"
	@/usr/bin/env echo ' "$$@"' >> "$(INSTALL_ROSIEBIN)"
	cp "$(BUILD_ROOT)"/src/run-rosie "$(ROSIED)"/src
	@chmod 755 "$(INSTALL_ROSIEBIN)"

# Install the lua interpreter
.PHONY: install_lua
install_lua: bin/lua
	mkdir -p "$(INSTALL_BIN_DIR)"
	cp bin/lua "$(INSTALL_BIN_DIR)"

# Install all of the shared objects
.PHONY: install_so
install_so: lib/lpeg.so lib/cjson.so
	mkdir -p "$(INSTALL_LIB_DIR)"
	cp lib/lpeg.so lib/cjson.so "$(INSTALL_LIB_DIR)"

# Install any metadata needed by rosie
.PHONY: install_metadata
install_metadata:
	mkdir -p "$(ROSIED)"
	cp CHANGELOG CONTRIBUTORS LICENSE README VERSION MANIFEST "$(ROSIED)"

# Install the needed lua source files
.PHONY: install_lua_src
install_lua_src:
	mkdir -p "$(ROSIED)"/src
#	@cp src/cli.lua "$(ROSIED)"/src
#	@cp src/strict.lua "$(ROSIED)"/src

# Install the lua pre-compiled binary files (.luac)
.PHONY: install_luac_bin
install_luac_bin:
	mkdir -p "$(ROSIED)"/lib
	cp lib/*.luac "$(ROSIED)"/lib

# Install the provided RPL patterns
.PHONY: install_rpl
install_rpl:
	mkdir -p "$(ROSIED)"/{src,rpl}
	cp -r rpl "$(ROSIED)"/
#	cp src/rpl-core.rpl "$(ROSIED)"/src

# Main install rule
.PHONY: install
install: $(INSTALL_ROSIEBIN) install_lua install_so install_metadata \
	 install_lua_src install_luac_bin install_rpl
	@echo 
	@echo TO TEST THE INSTALLATION: make installtest
	@echo TO UNINSTALL: remove one directory and several files/links, e.g.
	@echo     rm -rf $(ROSIED)
	@echo     rm $(INSTALL_ROSIEBIN) $(ROSIE_ROOT)/rpl $(ROSIE_ROOT)/pkg $(ROSIE_DOC)/rosie
	@echo 

.PHONY: sniff
sniff: $(ROSIEBIN)
	@RESULT="$(shell $(ROSIEBIN) --version 2> /dev/null)"; \
	EXPECTED="This is Rosie $(shell head -1 $(BUILD_ROOT)/VERSION)"; \
	if [ -n "$$RESULT" -a "$$RESULT" = "$$EXPECTED" ]; then \
	    echo "";\
            echo "Rosie Pattern Engine built successfully!"; \
	    if [ -z "$$BREW" ]; then \
	      	    echo "    Use 'make install' to install into $(DESTDIR)"; \
	      	    echo "    Use 'make test' to run the test suite here in the build directory"; \
	      	    echo "    To run rosie from the build directory, use ./bin/rosie"; \
	            echo "    Try this example, and look for color text output: rosie basic.matchall /etc/resolv.conf"; \
		    echo "";\
	    fi; \
            true; \
        else \
            echo "Rosie Pattern Engine test FAILED."; \
	    echo "    Rosie executable is $(ROSIEBIN)"; \
	    echo "    Expected this output: $$EXPECTED"; \
	    if [ -n "$$RESULT" ]; then \
		echo "    But received this output: $$RESULT"; \
	    else \
		echo "    But received no output."; \
	    fi; \
	    false; \
        fi

.PHONY: test
test:
	@echo Running tests in test/all.lua
	echo "dofile \"$(BUILD_ROOT)/test/all.lua\"" | $(ROSIEBIN) -D

.PHONY: installtest
installtest:
	@echo Creating links in $(ROSIED) to testing code in $(BUILD_ROOT)
	-ln -s $(BUILD_ROOT)/src/test-functions.lua $(ROSIED)/src
	-ln -s $(BUILD_ROOT)/test $(ROSIED)
	@echo Running tests in test/all.lua
	echo "rosie=\"$(INSTALL_ROSIEBIN)\"; dofile \"$(ROSIED)/test/all.lua\"" | $(INSTALL_ROSIEBIN) -D
	@echo Removing links in $(ROSIED) to testing code in $(BUILD_ROOT)
	-rm $(ROSIED)/src/test-functions.lua
	-rm $(ROSIED)/test
<|MERGE_RESOLUTION|>--- conflicted
+++ resolved
@@ -17,10 +17,6 @@
 
 PLATFORMS = linux macosx windows
 
-<<<<<<< HEAD
-=======
-## submodule names
->>>>>>> 4ae6d681
 ARGPARSE = argparse
 LUA = lua
 LPEG = rosie-lpeg
@@ -64,7 +60,6 @@
 INSTALL_ROSIEBIN = $(DESTDIR)/bin/rosie
 
 BUILD_LUA_PACKAGE = $(BUILD_ROOT)/rosie.lua
-<<<<<<< HEAD
 
 LUA_DIR = $(SUBMOD)/$(LUA)
 LPEG_DIR = $(SUBMOD)/$(LPEG)
@@ -74,34 +69,17 @@
 INSTALL_LIB_DIR = $(ROSIED)/lib
 INSTALL_LUA_PACKAGE = $(ROSIED)/rosie.lua
 
-## ----------------------------------------------------------------------------- ##
-
-=======
-
-ARGP_DIR = $(SUBMOD)/$(ARGPARSE)
-LUA_DIR = $(SUBMOD)/$(LUA)
-LPEG_DIR = $(SUBMOD)/$(LPEG)
-JSON_DIR = $(SUBMOD)/$(JSON)
-READLINE_DIR = $(SUBMOD)/$(READLINE)
-
 INSTALL_BIN_DIR = $(ROSIED)/bin
 INSTALL_LIB_DIR = $(ROSIED)/lib
 INSTALL_LUA_PACKAGE = $(ROSIED)/rosie.lua
 
-## ----------------------------------------------------------------------------- ##
-
->>>>>>> 4ae6d681
 .PHONY: clean
 clean:
 	rm -rf bin/* lib/*
 	-cd $(LUA_DIR) && make clean
 	-cd $(LPEG_DIR)/src && make clean
 	-cd $(JSON_DIR) && make clean
-<<<<<<< HEAD
 	-cd $(READLINE_DIR) && rm -f readline.so && rm -f src/lua_readline.o
-=======
-	-cd $(READLINE_DIR) && make clean
->>>>>>> 4ae6d681
 
 .PHONY: none
 none:
@@ -130,36 +108,25 @@
 macosx: PLATFORM=macosx
 macosx: CC=cc
 macosx: CJSON_MAKE_ARGS += CJSON_LDFLAGS="-bundle -undefined dynamic_lookup"
-<<<<<<< HEAD
 macosx: bin/lua lib/lpeg.so lib/cjson.so lib/readline.so compile sniff
-=======
-macosx: readlinetest bin/lua lib/lpeg.so lib/cjson.so lib/readline.so compile sniff
->>>>>>> 4ae6d681
 
 .PHONY: linux
 linux: PLATFORM=linux
 linux: CC=gcc
 linux: CJSON_MAKE_ARGS+=CJSON_CFLAGS+=-std=gnu99
 linux: CJSON_MAKE_ARGS+=CJSON_LDFLAGS=-shared
-<<<<<<< HEAD
 linux: LINUX_CFLAGS=MYCFLAGS=-fPIC
-=======
->>>>>>> 4ae6d681
 linux: readlinetest bin/lua lib/lpeg.so lib/cjson.so lib/readline.so compile sniff
 
 .PHONY: windows
 windows:
 	@echo Windows installation not yet supported.
 
-<<<<<<< HEAD
 submodules: submodules/argparse/src \
 		submodules/lua/Makefile \
 		submodules/lua-cjson/Makefile \
 		submodules/rosie-lpeg/src/makefile \
 		submodules/lua-readline/Makefile
-=======
-submodules = submodules/argparse/src/argparse.lua submodules/lua/Makefile submodules/lua-cjson/Makefile submodules/rosie-lpeg/src/makefile submodules/lua-readline/Makefile 
->>>>>>> 4ae6d681
 
 $(submodules):
 	git submodule init
@@ -168,23 +135,14 @@
 submodules/lua/include: $(submodules)
 	cd $(LUA_DIR) && ln -sf src include
 
-<<<<<<< HEAD
 bin/luac bin/lua: submodules
-=======
-bin/luac bin/lua: $(submodules)
->>>>>>> 4ae6d681
 	cd $(LUA_DIR) && $(MAKE) CC=$(CC) $(PLATFORM)
 	mkdir -p bin
 	cp $(LUA_DIR)/src/lua bin
 	cp $(LUA_DIR)/src/luac bin
 
-<<<<<<< HEAD
 lib/lpeg.so: submodules submodules/lua/include
 	cd $(LPEG_DIR)/src && $(MAKE) $(PLATFORM) CC=$(CC) LUADIR=../../lua
-=======
-lib/lpeg.so: $(submodules)
-	cd $(LPEG_DIR)/src && $(MAKE) $(PLATFORM) CC=$(CC) LUADIR=../../lua/src
->>>>>>> 4ae6d681
 	mkdir -p lib
 	cp $(LPEG_DIR)/src/lpeg.so lib
 
@@ -193,24 +151,16 @@
 	mkdir -p lib
 	cp $(JSON_DIR)/cjson.so lib
 
-<<<<<<< HEAD
-
 bin/argparse.luac: submodules/argparse/src/argparse.lua
 	bin/luac -o $@ $<
 
 lib/readline.so: submodules submodules/lua/include
-=======
-lib/readline.so: $(submodules) submodules/lua/include
->>>>>>> 4ae6d681
 ifeq ($(PLATFORM),linux)
 	cd $(READLINE_DIR) && $(MAKE) CC=$(CC) CFLAGS="-fPIC -O2 -I../lua/include"
 else ifeq ($(PLATFORM),macosx)
 	cd $(READLINE_DIR) && $(MAKE) USE_LIBEDIT=true LUA_INCLUDE_DIR=$(BUILD_ROOT)/submodules/lua/src CC=$(CC)
 else
-<<<<<<< HEAD
 	@echo "Platform not linux or macosx.  Cannot build readline.so."
-=======
->>>>>>> 4ae6d681
 	false
 endif
 	mkdir -p lib
