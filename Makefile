--- conflicted
+++ resolved
@@ -47,19 +47,14 @@
 .PHONY: default
 default: $(PLATFORM)
 
-<<<<<<< HEAD
 ARGP_DIR = $(SUBMOD)/$(ARGPARSE)
 LUA_DIR = $(SUBMOD)/$(LUA)
 LPEG_DIR = $(SUBMOD)/$(LPEG)
 JSON_DIR = $(SUBMOD)/$(JSON)
+READLINE_DIR = $(SUBMOD)/$(READLINE)
+
 INSTALL_BIN_DIR = $(ROSIED)/bin
 INSTALL_LIB_DIR = $(ROSIED)/lib
-=======
-LUA_DIR = $(TMP)/$(LUA)
-LPEG_DIR = $(TMP)/$(LPEG)
-JSON_DIR = $(TMP)/$(JSON)
-READLINE_DIR = $(TMP)/$(READLINE)
->>>>>>> 2e5a384b
 
 ## ----------------------------------------------------------------------------- ##
 
@@ -69,7 +64,7 @@
 	-cd $(LUA_DIR) && make clean
 	-cd $(LPEG_DIR)/src && make clean
 	-cd $(JSON_DIR) && make clean
-	-cd $(READLINE_DIR) && rm readline.so && rm src/lua_readline.o
+	-cd $(READLINE_DIR) && make clean
 
 .PHONY: none
 none:
@@ -101,39 +96,26 @@
 # Change the next line to CC=gcc if you prefer to use gcc on MacOSX
 macosx: CC=cc
 macosx: CJSON_MAKE_ARGS += CJSON_LDFLAGS="-bundle -undefined dynamic_lookup"
-<<<<<<< HEAD
-macosx: readlinetest bin/lua lib/lpeg.so lib/cjson.so compile sniff
-=======
-macosx: bin/lua lib/lpeg.so lib/cjson.so lib/readline.so compile sniff
->>>>>>> 2e5a384b
+macosx: readlinetest bin/lua lib/lpeg.so lib/cjson.so lib/readline.so compile sniff
 
 .PHONY: linux
 linux: PLATFORM=linux
 linux: CC=gcc
 linux: CJSON_MAKE_ARGS+=CJSON_CFLAGS+=-std=gnu99
 linux: CJSON_MAKE_ARGS+=CJSON_LDFLAGS=-shared
-<<<<<<< HEAD
-linux: readlinetest bin/lua lib/lpeg.so lib/cjson.so compile sniff
-=======
-linux: bin/lua lib/lpeg.so lib/cjson.so lib/readline.so compile sniff
->>>>>>> 2e5a384b
+linux: readlinetest bin/lua lib/lpeg.so lib/cjson.so lib/readline.so compile sniff
 
 .PHONY: windows
 windows:
 	@echo Windows installation not yet supported.
 
-<<<<<<< HEAD
-submodules: submodules/argparse/src submodules/lua/Makefile submodules/lua-cjson/Makefile submodules/rosie-lpeg/src/Makefile
-
-submodules/argparse/src submodules/lua/Makefile submodules/lua-cjson/Makefile submodules/rosie-lpeg/src/Makefile:
-=======
-submodules: submodules/lua/Makefile submodules/lua-cjson/Makefile submodules/rosie-lpeg/src/Makefile submodules/lua-readline/Makefile
-
-submodules/lua/Makefile:
-submodules/lua-cjson/Makefile:
-submodules/rosie-lpeg/src/Makefile:
-submodules/lua-readline/Makefile:
->>>>>>> 2e5a384b
+submodules: submodules/argparse/src \
+		submodules/lua/Makefile \
+		submodules/lua-cjson/Makefile \
+		submodules/rosie-lpeg/src/Makefile \
+		submodules/lua-readline/Makefile
+
+$(submodules):
 	git submodule init
 	git submodule update
 
@@ -157,10 +139,6 @@
 	mkdir -p lib
 	cp $(JSON_DIR)/cjson.so lib
 
-<<<<<<< HEAD
-bin/argparse.luac: submodules/argparse/src/argparse.lua
-	bin/luac -o $@ $<
-=======
 lib/readline.so: submodules submodules/lua/include
 ifeq ($(PLATFORM),linux)
 	cd $(READLINE_DIR) && $(MAKE) CC=$(CC) CFLAGS="-fPIC -O2 -I../lua/include"
@@ -171,7 +149,9 @@
 endif
 	mkdir -p lib
 	cp $(READLINE_DIR)/readline.so lib
->>>>>>> 2e5a384b
+
+bin/argparse.luac: submodules/argparse/src/argparse.lua
+	bin/luac -o $@ $<
 
 bin/%.luac: src/core/%.lua bin/luac
 	bin/luac -o $@ $<
