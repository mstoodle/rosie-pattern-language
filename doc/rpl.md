<!--  -*- Mode: GFM; -*-  -->
<!--
<!--  © Copyright IBM Corporation 2016, 2017.                                -->
<!--  LICENSE: MIT License (https://opensource.org/licenses/mit-license.html)  -->
<!--  AUTHOR: Jamie A. Jennings                                                -->

# RPL 1.1 Language Reference

Notes:
1. The RPL language is versioned independently of Rosie itself.
2. See also the [Command Line Interface manual](man/rosie.html) and the interactive [read-eval-print loop (repl)](repl.md) documentation.

## Contents

- [RPL reference](#rpl-reference)
- [Pattern libraries](#pattern-libraries)

## Blocks

The only aggregation of RPL statements is the _block_, which is defined as follows in [the RPL code for Rosie](../rpl/rosie/rpl_1_1.rpl): 

```
rpl_statements = { {atmos ";" / package_decl / import_decl / language_decl / stmnt / syntax_error}* atmos $}
```

Knowing that the pattern `atmos` captures whitespace and comments, you can see that a block can contain empty statements (`;`), package declarations, import declarations, language declarations, and statements.  They are the elements of a block.

| Item                 | Meaning                                                          | Example  |
| ---------------------|------------------------------------------------------------------|----------|
| language declaration | Declares the minimum RPL version required                        | `rpl 1.1` |
| package declaration  | The statements that follow define a package with the given name  | `package net` |
| import declaration   | Load the named package(s) by searching the library path          | `import word, num, net` |
| statement            | Assign a name to a value (e.g. a pattern)                        | `d = [:digit:]` |

Each block element is explained in its own section, below.  The compiler enforces the following constraints on blocks:

* None of the block elements are required.  Indeed, a block may be empty.
* If the language declaration is present, it must be the first non-comment, non-whitespace item in the block.
* If the package declaration is present, it must come before any import declarations.
* Any import declarations must come before the first statement.  There can be many import declarations.
* There can be many statements.
* A given name may only be assigned once.

**Note: An RPL file may contain only one block.**


### Language declaration

This optional element declares that the block requires the given RPL major version, and at least the given minor version.  Major versions are assumed to be incompatible, and minor versions are assumed to be backwards compatible.

### Package declaration

If the block defines a package, it must contain a package declaration element giving the package name.  The name must follow the same rules as other identifiers in RPL, namely:

* It must start with an alphabetic character
* The remaining characters may be alphanumeric or the underscore

From [the RPL code for Rosie](../rpl/rosie/rpl_1_1.rpl): 

``` 
alias id_char = [[:alnum:]] / [[_]]
alias id = { [[:alpha:]] id_char* }
``` 

The package name is used as a prefix by RPL code that imports a package.  The identifier `net.ipv4` has the prefix `net`, so it is a reference to a package imported under the name `net`.

**Note: While packages are typically stored in files, there is no requirement that the declared package name matches the file name.**


### Import declaration

There can be many import declarations (or none).  An import declaration tells the RPL compiler to load the specified package and to make its exported identifiers available for use.

Rosie uses a package _search path_ (a list of file system directories) to find a package:
* The _search path_ can be set using the environment variable `$ROSIE_LIBPATH` to a colon-separated list, e.g. `"~/rosie-pattern-language/rpl:/usr/local/share/rpl"`. 
* If `$ROSIE_LIBPATH` is not set, Rosie will search only the `rpl` directory of the Rosie installation.  (This directory is labeled `ROSIE_LIBDIR` in the output of the `rosie config` command.)
* The _search path_ can also be set on the command line, which takes precedence over the environment variable.
* If you set the _search path_ yourself, via the environment or the command line, you must include the directory of the Rosie standard library if you want Rosie to search there.
* The file extension must be `.rpl`.

Variations of the import declaration:

| `import word`                     | Import the `word` package |
| `import word, num, net`           | Import several packages  |
| `import num as n`                 | Import the `num` package, but call it `n` |
| `import word, num as n, net`      | These forms can be combined |
| `import rosie/rpl_1_0`            | A package reference can specify a subdirectory of a _search path_ directory |
| `import a/b/c`                    | Or a chain of subdirectories |
| `import a/b/c as d`               | Import `a/b/c` as `d` instead of the default name, `c` |
| `import "a a/b/c"`                | If the package's path name contains non-identifier characters, it must be quoted |
| `import "a a/b/cde-f" as c`       | If the package file name contains non-identifier characters, it must be quoted and imported `as` a valid identifier |


### Statements

RPL patterns can contain whitespace and comments.  Statements can be optionally separated with semi-colons (`;`), such as when combining multiple statements on a single line.

|  RPL statement              | Meaning   |
|  -------------------------- | ----------|
|  `identifier = expression`  | Assign a name to a pattern expression |
|  `grammar ... end`          | Define a proper grammar; assignments and aliases appear in place of `...` |


A statement may have modifiers, which are [explained below](#statement-modifiers).  Briefly, they are:

| Modifier | Meaning                                  | Example                          |
|----------|------------------------------------------|----------------------------------|
| `alias`  | Create an alias for a pattern expression | `alias d = [:digit:]`            |
| `local`  | Declares an name to be local to the block where it is defined | `local number = num.signed_number` |
| `local alias`  | The `local` keword must come first | `local alias h = [:xdigit:]` |


#### Assignment statements 

As assignment like `d = [:digit:]` binds the name `d` to the expression on the right hand side of the `=` sign.  On the right hand side may be any [pattern expression](#pattern-expressions).  An assignment achieves two things:

* By binding a name, you can use the name in other expressions (in RPL code, on the command line, at the REPL).
* When Rosie matches this named pattern, the input that matched will be included in the output.

When the output is JSON, you can see that the matching text is labeled with the name of the pattern, e.g.

``` 
$ rosie --rpl 'd = [:digit:]' -o json match d
7
{"type":"d","s":1,"e":2,"data":"7"}
$ rosie --rpl 'ds = [:digit:]+' -o json match ds
123
{"type":"ds","s":1,"e":4,"data":"123"}
``` 

For more information on the JSON output format, see [this section](#output-json) below.

You can read more about [RPL expressions](#expressions) below.

Note: The `alias` [statement modifier](#statement-modifiers) will make the name an _alias_ (substitution) for the expression on the right hand side.  That way, the name will not appear in the output.  


#### Grammar statements

In general, RPL assignments cannot be mutually recursive.  (The compiler will complain.)  To enable mutual recursion, place the relevant statements inside a _grammar_.  

Mutually recursive patterns can recognize recursive structures like nested lists (e.g. JSON, XML, s-expressions) or things like "strings that have an equal number of a's and b's".  Grammars are defined by putting a set of assignment/alias statements inside a `grammar`...`end` block, e.g.:

```
same = S $
grammar
  alias S = { {"a" B} / {"b" A} / "" }
  alias A = { {"a" S} / {"b" A A} }
  alias B = { {"b" S} / {"a" B B} }
end
``` 
Scope:
* A grammar introduces a new (nested) scope, i.e. the outer scope is visible. 
* The grammar binds a new name in the outer scope.  This is the name of its first rule.  In the example above, only `S` is visible outside the grammar.

Notes:
* A grammar may be `local`, but not any of its statements.
* Any statement in a grammar may be an `alias`, but not the grammar itself.

<<<<<<< HEAD
Grammars can have mutually recursive rules.  PEGs allow you to define grammars for recursive structures like nested lists (e.g. JSON, XML) or things like "strings that have an equal number of a's and b's".  Grammars are defined simply by putting a set of assignment/alias statements inside a `grammar`...`end` block, e.g.:

```
grammar
  same = S $
  alias S = { {"a" B} / {"b" A} / "" }
  alias A = { {"a" S} / {"b" A A} }
  alias B = { {"b" S} / {"a" B B} }
end
``` 

This grammar, above, matches strings that have equal a's and b's in them.  The first line of the grammar defines its name, which in this case is `same`.  The other names, like `S` and `A`, are not globally visible.  They are scoped only to the grammar itself.

Here is an interactive Rosie session in which the grammar above has already been loaded.

``` 
Rosie> same
grammar_
   assignment same = (S $)
   alias S = {{("a" B)} / {("b" A)} / ""}
   alias A = {{("a" S)} / {("b" A A)}}
   alias B = {{("b" S)} / {("a" B B)}}
end
Rosie> .match same "aabaabbb"
{"same": 
   {"pos": 1.0, 
    "text": "aabaabbb"}}
Rosie> .match same "aab"
  1..GRAMMAR:
     new_grammar
        same = CAPTURE as same: {(S ~ $)}
        S = {("a" B) / ("b" A) / ""}
        A = {("a" S) / ("b" A A)}
        B = {("b" S) / ("a" B B)}
     end
     FAILED to match against input "aab"

Repl: No match  (turn debug off to hide the trace output)
Rosie> 
=======
If the example above were saved to the file `g.rpl`, we could load that file into Rosie and match either `same` or `S`.  The only difference is that `same` ensures that the entire input is matched.  The grammar `S` matches strings that contain the same number of a's as b's (and no other characters).  The second example below does match, because the input `baabb` has 3 b's and only 2 a's.

``` 
$ echo "aabb" | rosie -o json -f g.rpl match same
{"type":"same","s":1,"e":5,"data":"aabb"}
$ echo "baabb" | rosie -o json -f g.rpl match same
$ echo "" | rosie -o json -f g.rpl match same
{"type":"same","s":1,"e":1,"data":""}
>>>>>>> 98448819
``` 

#### Statement modifiers

**Alias**

Use `alias` to create a new name that is an alias (substitute) for the expression on the right hand side.  Using an alias is equivalent to inserting the expression itself.  In the statement `alias foo = bar+ baz`, the name `foo` is defined.  When it is used in an expression, it is as if `bar+ baz` were used instead.

**Local**

When writing a package of RPL patterns, there are names you want to be visible when someone imports your package.  The `local` modifier hides a definition so that it is not visible.  The scope of a `local` name is the block in which it is declared.


## Expressions

Here are some key things to remember:

* To match a literal string, enclose it in double quotes.  Outside of quotes you can use identifiers to which you have already assigned patterns, aliases, or grammars.
* Normally, Rosie looks for word boundaries automatically. In other words, Rosie tokenizes automatically. To prevent automatic tokenization, put curly braces `{...}` around your expression.  This is called an _untokenized_ or _raw_ expression.
* Alternatives are indicated by the forward slash `/` operator, not a vertical bar, because Rosie uses _ordered choice_.  See [below](#regex-vs-rpl) for more.

Rosie's pattern expressions are as follows:

|  RPL expression | Meaning                      |
|  -------------- | -------                      |
|  `"abcdef"`     | (String literal) Matches the string `abcdef`.  E.g. `"Hello, world"` matches only the input "Hello, world", with exactly one space after the comma |
|  `pat*`         | Zero or more instances of `pat`                                    |
|  `(pat)*`       | Zero or more instances of `pat` with a token boundary between occurrences |
|  `pat+`         | One or more instances of `pat`; use `(pat)+` if you want token boundaries between occurrences |
|  `pat?`         | Zero or one instances of `pat`
|  `pat{n,m}`         | Bounded repetition of `pat`; use `(pat){n,m}` if you want token boundaries between occurrences |
|  `pat{,m}`         | `n` defaults to 0 |
|  `pat{n,}`         | `m` defaults to infinity |
|  `pat{n}`         | Equivalent to `pat{n,n}`; use `(pat){n}` if you want token boundaries between occurrences |
|  `!pat`         | Not looking at `pat` (predicate: consumes no input)                      |
|  `>pat`         | Looking at `pat` (predicate: consumes no input)                       |
|  `!>pat`         | Equivalent to `!pat` |
|  `<pat`         | Looking backwards at `pat` (predicate: consumes no input)                       |
|  `!<pat`         | Equivalent to `<!pat` |
|  `p / q`        | Ordered choice between `p` and `q`     |
|  `p q`          | Sequence of `p` followed by `q`     |
|  `(...)`         | _Tokenized (or "cooked") sequence_, in which Rosie automatically looks for token boundaries between pattern elements |
|  `{...}`         | _Untokenized (or "raw" sequence)_, which tells Rosie to match the pattern exactly as written, inhibiting tokenization |
|  `[:name:]`      | _Named character class_, from the POSIX standard:  alpha, xdigit, digit, print, cntrl, lower, space, alnum, upper, punct, graph  |
|  `[x-y]`         | _Range character class_, from character x to character y  |
|  `[...]`         | _List character class_, which matches any of the characters listed (in place of `...`) |
|  `[:^name:]`     | Complement of a named character class |
|  `[^x-y]`        | Complement of a range character class |
|  `[^...]`        | Complement of a list character class, matching any character that is NOT one of the ones listed in place of `...` |
|  `[cs1 cs2 ...]` | Union of one or more character sets `cs1`, `cs2`, etc. (E.g. `[[a-f][0-9]]`) |
|  `[^ cs1 cs2 ...]` | Complement of a union of character sets |
|  `fn:pat`     | Apply the macro/function `fn` to `pat`, resulting in a new pattern expression |

**NOTES:**
1. The "quantified expressions" (`pat?`, `pat*`, `pat+`, `pat?`, and `pat{n,m}`) are _greedy_.  They will consume as many repetitions as possible, always.
2. The "quantified expressions" are also _possessive_.  Once they consume their input, they are never re-evaluated.  I.e. they are not subject to backtracking.
3. The two grouping constructs (raw and cooked) are used in the way that parentheses are usually used in programming: to force the order of operations that you want.  So if you want "a or b, followed by c", write `(a / b) c` or `{ {a / b} c }`.

Inside of quotation marks, the only special character is `\` (backslash), which is the escape character.  Inside of a character set (in square brackets `[]`), the special characters are `-` (which is only special when it is the middle of three characters, specifying a character range) and square brackets `[` `]` and caret `^`.  These characters must be escaped to use them literally within a character set, e.g. a class containing a single right bracket and a caret is `[\]\^]`.

## Matches/Captures

Rosie's match output is structured in a way that mirrors the pattern that was matched.  You can see the structure if you look at the JSON output from Rosie.  (On a terminal, the default is for Rosie to print the matched pieces of input in color.  Use the `-o json` option to get JSON instead.)  There will be one JSON structure for each line in the input, and each structure is called a *match*.  A match contains the name of the pattern that generated it, the starting position in the input of the matched text, the matched text itself, and any *sub-matches*.  Sub-matches have the same structure as matches; i.e. matches have a tree structure.

A match output by Rosie is kind of like a capture in regex.  Except way cooler, because a match has the recursive structure of a parse tree. (In the language of compilers, Rosie's output is a *parse tree*.)

There are a few really important things you need to know about Rosie's matches:

1. Sub-matches are captured only for the identifiers in a pattern.  And only when those identifiers are *not* aliases.  Sub-matches are indexed by the identifier name that generated them.
2. Literal strings in patterns are not returned as sub-matches.  This is a special case of the previous rule.  
3. If you *want* a literal string or some other primitive expression (e.g. `[:digit:]{3}`) to appear as a sub-match, assign it a name.  Here's an example where a literal string is assigned the name `down_message`.  The pattern `alert` contains the identifier `down_message`, and so there will be a sub-match of `alert` called `down_message`:

``` 
down_message = "The system will go down in"
delay = num.int "seconds"
alert = down_message delay
``` 

Remember, aliases are substitutions, like macros in some programming languages.  They do not create a new named capture like ordinary (non-alias) named patterns do.  (Rationale:  Aliases let you give names to patterns, so that you can refer to them by name, without declaring that you want this name to appear as a separate capture/match in Rosie's output.)  The choice between assigning a name to a pattern and creating an alias for the same pattern gives you some control over what appears in the output.


## If you know regex already, this is RPL <a name="regex-vs-rpl"></a> 

### Anchors

* A Rosie pattern begins matching at the start of the input line, so the `^` (caret) anchor is rarely needed in RPL.  To skip over characters, you have to be explicit in your pattern about what to skip.  See [below](#find_patterns) for more.
* A Rosie pattern will match successfully even if the entire input is not consumed.  To force a match of the complete input line, use the `$` anchor at the end of your pattern to force a match to the end of the input.
* Rosie automatically tokenizes the input in a way similar to the "word boundary" (`\b`) anchor in regex.  There is a Rosie identifier `~` that refers to the boundary definition used by Rosie.  You can use it explictly as needed, e.g. `~date.any~` matches the pattern `date.any` (from [rpl/date.rpl](../rpl/date.rpl)) only when there is a token boundary before and after it.

### Ordered choice

The "alternation" operator in a Rosie pattern is an _ordered choice_.  Instead of using the pipe symbol `|`, which represents equal alternatives in regex, Rosie uses a forward slash `/` to denote an ordered choice between two alternatives.  The pattern `(a / b) c` is read as "a or b, followed by c" and is processed this way:

1. If `a` matches the start of the input, then the choice is satisfied, so go on to match `c`
2. Else if `b` matches the start of the input, then the choice is satisfied, so go on to match `c`
3. Otherwise, the entire pattern fails because `(a / b)` could not be matched

Once a choice is made, Rosie will never backtrack and try another alternative.  Let's make that clear with a different example.  The RPL pattern `a / (a b)` will not match the input "a b" because the pattern will never look for b.  This pattern is processed as follows:

1. If `a` matches the start of the input, then the ordered choice is satisfied, and the overall pattern succeeds
2. Else try the next alternative, `(a b)`.  The sequence `(a b)` will always fail because we arrived here due to the fact that we could not match `a`.  If we cannot match `a`, then we cannot match the sequence `(a b)`.

The order of the alternatives matters in Rosie.  The pattern `(a b) / a` will match input "a b", because this pattern looks for the sequence "a b" first.

When writing RPL patterns, then, we must pay attention to the order of choices in an alternation expression.  Ordered choices are part of Parse Expression Grammars, and while they place constraints on pattern writers, they help guarantee linear-time execution.

### "Tokenized or "cooked" mode

Normally, Rosie tokenizes the input, using whitespace and punctuation to separate the tokens.  Most of the time, this just _does the right thing_, such as when you're trying to match a noun followed by a verb, or a timestamp followed by an ip address.  As a trivial example, consider:

```
a = "a"
b = "b"
``` 

The expression `a b` will match the input "a b" (and "a \t \n  b", etc.) and produce this output:

``` 
$ rosie repl
Rosie> a="a"; b="b"
Rosie> .match a b "a b"
{"data": "a b", 
 "e": 4, 
 "s": 1, 
 "subs": 
   [{"data": "a", 
     "e": 2, 
     "s": 1, 
     "type": "a"}, 
    {"data": "b", 
     "e": 4, 
     "s": 3, 
     "type": "b"}], 
 "type": "*"}
Rosie> .match a b "a     b"
{"data": "a     b", 
 "e": 8, 
 "s": 1, 
 "subs": 
   [{"data": "a", 
     "e": 2, 
     "s": 1, 
     "type": "a"}, 
    {"data": "b", 
     "e": 8, 
     "s": 7, 
     "type": "b"}], 
 "type": "*"}
Rosie> 
``` 

But `a b` will **not** match the input "ab".  Neither will `(a b)`.  An expression like `a b` or `(a b)` should be read as "a, then a token boundary, then b".   

If you wanted to match "ab", then you do not want to match `a` and `b` as separate tokens, but instead as raw characters.  You need the untokenized (or "raw") sequence `{a b}` to match "ab", which will produce this output:

``` 
Rosie> .match {a b} "a b"
No match  [Turn debug on to show the trace output]
Rosie> .match {a b} "ab"
{"data": "ab", 
 "e": 3, 
 "s": 1, 
 "subs": 
   [{"data": "a", 
     "e": 2, 
     "s": 1, 
     "type": "a"}, 
    {"data": "b", 
     "e": 3, 
     "s": 2, 
     "type": "b"}], 
 "type": "*"}
Rosie> 
``` 

**NOTE:** The name of the matched pattern is "*" in the examples above because the pattern `a b` was entered on the command line.  I.e. it does not have a name.

When you quantify a simple expression using `*`, `+`, `?`, or `{n,m}`, Rosie will treat the expression as if it were raw.  So `"foo"+` will match "foofoofoo" and not "foo foo foo".  You can force a tokenized match using a cooked group: `("foo")+` will match "foo foo foo".  Most of the time, quantified expressions are used in character-oriented syntactic patterns, so the default usually _does the right thing_.

But for that occasion when you want to match exactly two ip addresses separated by whitespace, be sure to write `(net.ip){2}`.  The right way to read this expression is to remember that the repetition operator (`{2}` in this example) causes Rosie to look for a sequence.  Since the pattern `(net.ip)` is inside parentheses, the sequence `(net.ip){2}` is equivalent to `(net.ip net.ip)`, which in turn expands into `net.ip ~ net.ip`.

### Greedy quantifiers

There is one way in which regex are particularly concise, which is when you want to match a pattern that _ends_ in a recognizable way.  For example, words from `/usr/share/dict/words` that end in "ear" can be found with the expression `.*ear$` as an argument to `grep`:

```sh
$ grep .*ear$ /usr/share/dict/words | head -5
abear
afear
anear
appear
arear
```

<a name="find_patterns"></a>
In RPL patterns, quantifiers like `*` are greedy and will eat up as much input as possible.  The pattern `.*ear` will never match anything in RPL, because the `.*` will consume all the input, leaving nothing to match "ear".  You have to tell Rosie when to _stop_ consuming input.  (This is one reason that RPL grammars are efficient.)

To write an RPL pattern that consumes characters (`.` consumes 1 character) until the string "ear" is found, and then match "ear", you could write:

```
{ !"ear" . }* "ear"
```

The part of the pattern inside the braces reads as "while not looking at _ear_, match any character".  The star `*` says to repeat this zero or more times.

Because this is a frequent idiom, Rosie provides a macro called `find1` that searches for a pattern, and then consumes it.  For example, let's look for words that end in "ear":

``` 
$ rosie match -o line '{ {!"ear" .}* "ear" $}' /usr/share/dict/words | head -5
abear
afear
anear
appear
arear
$ rosie match -o line '{ find1:"ear" $}' /usr/share/dict/words | head -5
abear
afear
anear
appear
arear
$ 
```

Another common use of Unix grep is to find all occurrences of a pattern.  (The `grep -o` option will print all of the matches.)  The Rosie macro `find` provides a shorthand for grep's behavior.

``` 
$ cat test/resolv.conf
#
# This is an example file, hand-generated for testing rosie.
# Last update: Wed Jun 28 16:58:22 EDT 2017
# 
domain abc.aus.example.com
search ibm.com mylocaldomain.myisp.net example.com
nameserver 192.9.201.1
nameserver 192.9.201.2
nameserver fde9:4789:96dd:03bd::1

$ grep '.com' test/resolv.conf
domain abc.aus.example.com
search ibm.com mylocaldomain.myisp.net example.com
$ grep -o '.com' test/resolv.conf
.com
.com
.com
$ rosie match 'find:".com"' test/resolv.conf
.com
.com .com
``` 


### Matching the entire input line with nothing left over

Rosie is happy to match the first part of a line and ignore the rest.  Often, this is a good thing, but not always.  If you want to be sure that the entire input matches your pattern with no input left over, use the "end of input" pattern, `$`.

### Matching starts at the first character of the line

The Rosie Pattern Engine begins matching with the first character of the input.  This is why the `find1` macro is so useful.  Also, remember that the token boundary `~` can be used to skip over whitespace, e.g.

``` 
$ rosie repl
Rosie> import num
Rosie> .debug off
Debug is off
Rosie> .match num.int "    321"
No match  [Turn debug on to show the trace output]
Rosie> .match ~ num.int "    321"
{"data": "    321", 
 "e": 8, 
 "s": 1, 
 "subs": 
   [{"data": "321", 
     "e": 8, 
     "s": 5, 
     "type": "num.int"}], 
 "type": "*"}
Rosie> 
```

## Pattern libraries

The only patterns that are truly built-in are:

`.` (dot)
`$` (dollar sign)
`^` (caret)
`~` (boundary)

<<<<<<< HEAD
``` 
Rosie> .match common.number "   123"
Repl: No match (turn debug on to show the match trace)
Rosie> .match [:space:]* common.number "   123"
[*: 
 [pos: 1, 
  subs: 
   [1: [common.number: 
         [pos: 4, 
          subs: 
           [1: [common.hex: 
                 [pos: 4, 
                  text: "123"]]], 
          text: "123"]]], 
  text: "   123"]]
Rosie> 
```
=======
Often, you'll want to build your patterns by starting with some of the ones in Rosie's standard library (found in the `rpl` directory where Rosie is installed).
>>>>>>> 98448819


** More documentation of the pattern library is coming. **

<|MERGE_RESOLUTION|>--- conflicted
+++ resolved
@@ -157,47 +157,6 @@
 * A grammar may be `local`, but not any of its statements.
 * Any statement in a grammar may be an `alias`, but not the grammar itself.
 
-<<<<<<< HEAD
-Grammars can have mutually recursive rules.  PEGs allow you to define grammars for recursive structures like nested lists (e.g. JSON, XML) or things like "strings that have an equal number of a's and b's".  Grammars are defined simply by putting a set of assignment/alias statements inside a `grammar`...`end` block, e.g.:
-
-```
-grammar
-  same = S $
-  alias S = { {"a" B} / {"b" A} / "" }
-  alias A = { {"a" S} / {"b" A A} }
-  alias B = { {"b" S} / {"a" B B} }
-end
-``` 
-
-This grammar, above, matches strings that have equal a's and b's in them.  The first line of the grammar defines its name, which in this case is `same`.  The other names, like `S` and `A`, are not globally visible.  They are scoped only to the grammar itself.
-
-Here is an interactive Rosie session in which the grammar above has already been loaded.
-
-``` 
-Rosie> same
-grammar_
-   assignment same = (S $)
-   alias S = {{("a" B)} / {("b" A)} / ""}
-   alias A = {{("a" S)} / {("b" A A)}}
-   alias B = {{("b" S)} / {("a" B B)}}
-end
-Rosie> .match same "aabaabbb"
-{"same": 
-   {"pos": 1.0, 
-    "text": "aabaabbb"}}
-Rosie> .match same "aab"
-  1..GRAMMAR:
-     new_grammar
-        same = CAPTURE as same: {(S ~ $)}
-        S = {("a" B) / ("b" A) / ""}
-        A = {("a" S) / ("b" A A)}
-        B = {("b" S) / ("a" B B)}
-     end
-     FAILED to match against input "aab"
-
-Repl: No match  (turn debug off to hide the trace output)
-Rosie> 
-=======
 If the example above were saved to the file `g.rpl`, we could load that file into Rosie and match either `same` or `S`.  The only difference is that `same` ensures that the entire input is matched.  The grammar `S` matches strings that contain the same number of a's as b's (and no other characters).  The second example below does match, because the input `baabb` has 3 b's and only 2 a's.
 
 ``` 
@@ -206,7 +165,6 @@
 $ echo "baabb" | rosie -o json -f g.rpl match same
 $ echo "" | rosie -o json -f g.rpl match same
 {"type":"same","s":1,"e":1,"data":""}
->>>>>>> 98448819
 ``` 
 
 #### Statement modifiers
@@ -494,27 +452,7 @@
 `^` (caret)
 `~` (boundary)
 
-<<<<<<< HEAD
-``` 
-Rosie> .match common.number "   123"
-Repl: No match (turn debug on to show the match trace)
-Rosie> .match [:space:]* common.number "   123"
-[*: 
- [pos: 1, 
-  subs: 
-   [1: [common.number: 
-         [pos: 4, 
-          subs: 
-           [1: [common.hex: 
-                 [pos: 4, 
-                  text: "123"]]], 
-          text: "123"]]], 
-  text: "   123"]]
-Rosie> 
-```
-=======
 Often, you'll want to build your patterns by starting with some of the ones in Rosie's standard library (found in the `rpl` directory where Rosie is installed).
->>>>>>> 98448819
 
 
 ** More documentation of the pattern library is coming. **
